--- conflicted
+++ resolved
@@ -2144,11 +2144,7 @@
     var stderr_file = try io.getStdErr();
     var stderr = &stderr_file.outStream().stream;
 
-<<<<<<< HEAD
-    var tree = try std.zig.parse2(allocator, source);
-=======
     const tree = try std.zig.parse(allocator, source);
->>>>>>> 1fabd6bb
     defer tree.deinit();
 
     var error_it = tree.errors.iterator(0);
